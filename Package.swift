// swift-tools-version:5.0
//===--- Package.swift ----------------------------------------*- swift -*-===//
//
// This source file is part of the Swift Numerics open source project
//
// Copyright (c) 2019 Apple Inc. and the Swift Numerics project authors
// Licensed under Apache License v2.0 with Runtime Library Exception
//
// See https://swift.org/LICENSE.txt for license information
//
//===----------------------------------------------------------------------===//

import PackageDescription

let excludedFilenames = ["CMakeLists.txt", "README.md"]

let package = Package(
  
  name: "swift-numerics",
  products: [
    .library(name: "ComplexModule", targets: ["ComplexModule"]),
    .library(name: "Numerics", targets: ["Numerics"]),
    .library(name: "QuaternionModule", targets: ["QuaternionModule"]),
    .library(name: "RealModule", targets: ["RealModule"]),
  ],
  
  targets: [
<<<<<<< HEAD
    // User-facing modules
    .target(name: "ComplexModule", dependencies: ["RealModule"]),
    .target(name: "Numerics", dependencies: ["ComplexModule", "QuaternionModule", "RealModule"]),
    .target(name: "QuaternionModule", dependencies: ["RealModule"]),
    .target(name: "RealModule", dependencies: ["_NumericsShims"]),
    
    // Implementation details
    .target(name: "_NumericsShims", dependencies: []),
    .target(name: "_TestSupport", dependencies: ["Numerics"]),
    
    // Unit test bundles
    .testTarget(name: "ComplexTests", dependencies: ["_TestSupport"]),
    .testTarget(name: "QuaternionTests", dependencies: ["_TestSupport"]),
    .testTarget(name: "RealTests", dependencies: ["_TestSupport"]),
    
    // Test executables
    .target(name: "ComplexLog", dependencies: ["Numerics", "_TestSupport"], path: "Tests/Executable/ComplexLog"),
    .target(name: "ComplexLog1p", dependencies: ["Numerics", "_TestSupport"], path: "Tests/Executable/ComplexLog1p")
=======
    // MARK: - Public API
    .target(
      name: "ComplexModule",
      dependencies: ["RealModule"],
      exclude: excludedFilenames
    ),
    
    .target(
      name: "IntegerUtilities",
      dependencies: [],
      exclude: excludedFilenames
    ),
    
    .target(
      name: "Numerics",
      dependencies: ["ComplexModule", "IntegerUtilities", "RealModule"],
      exclude: excludedFilenames
    ),
    
    .target(
      name: "RealModule",
      dependencies: ["_NumericsShims"],
      exclude: excludedFilenames
    ),
    
    // MARK: - Implementation details
    .target(
      name: "_NumericsShims",
      dependencies: [],
      exclude: excludedFilenames
    ),
    
    .target(
      name: "_TestSupport",
      dependencies: ["Numerics"],
      exclude: ["CMakeLists.txt"]
    ),
    
    // MARK: - Unit test bundles
    .testTarget(
      name: "ComplexTests",
      dependencies: ["_TestSupport"],
      exclude: ["CMakeLists.txt"]
    ),
    
    .testTarget(
      name: "IntegerUtilitiesTests",
      dependencies: ["IntegerUtilities"],
      exclude: ["CMakeLists.txt"]
    ),
    
    .testTarget(
      name: "RealTests",
      dependencies: ["_TestSupport"],
      exclude: ["CMakeLists.txt"]
    ),
    
    // MARK: - Test executables
    .target(
      name: "ComplexLog",
      dependencies: ["Numerics", "_TestSupport"],
      path: "Tests/Executable/ComplexLog"
    ),
    
    .target(
      name: "ComplexLog1p",
      dependencies: ["Numerics", "_TestSupport"],
      path: "Tests/Executable/ComplexLog1p"
    )
>>>>>>> f956c239
  ]
)<|MERGE_RESOLUTION|>--- conflicted
+++ resolved
@@ -25,26 +25,6 @@
   ],
   
   targets: [
-<<<<<<< HEAD
-    // User-facing modules
-    .target(name: "ComplexModule", dependencies: ["RealModule"]),
-    .target(name: "Numerics", dependencies: ["ComplexModule", "QuaternionModule", "RealModule"]),
-    .target(name: "QuaternionModule", dependencies: ["RealModule"]),
-    .target(name: "RealModule", dependencies: ["_NumericsShims"]),
-    
-    // Implementation details
-    .target(name: "_NumericsShims", dependencies: []),
-    .target(name: "_TestSupport", dependencies: ["Numerics"]),
-    
-    // Unit test bundles
-    .testTarget(name: "ComplexTests", dependencies: ["_TestSupport"]),
-    .testTarget(name: "QuaternionTests", dependencies: ["_TestSupport"]),
-    .testTarget(name: "RealTests", dependencies: ["_TestSupport"]),
-    
-    // Test executables
-    .target(name: "ComplexLog", dependencies: ["Numerics", "_TestSupport"], path: "Tests/Executable/ComplexLog"),
-    .target(name: "ComplexLog1p", dependencies: ["Numerics", "_TestSupport"], path: "Tests/Executable/ComplexLog1p")
-=======
     // MARK: - Public API
     .target(
       name: "ComplexModule",
@@ -60,8 +40,16 @@
     
     .target(
       name: "Numerics",
-      dependencies: ["ComplexModule", "IntegerUtilities", "RealModule"],
+      dependencies: [
+        "ComplexModule", "IntegerUtilities",
+        "QuaternionModule", "RealModule"
+      ],
       exclude: excludedFilenames
+    ),
+
+    .target(
+      name: "QuaternionModule",
+      dependencies: ["RealModule"]
     ),
     
     .target(
@@ -95,6 +83,11 @@
       dependencies: ["IntegerUtilities"],
       exclude: ["CMakeLists.txt"]
     ),
+
+    .testTarget(
+      name: "QuaternionTests",
+      dependencies: ["_TestSupport"]
+    ),
     
     .testTarget(
       name: "RealTests",
@@ -114,6 +107,5 @@
       dependencies: ["Numerics", "_TestSupport"],
       path: "Tests/Executable/ComplexLog1p"
     )
->>>>>>> f956c239
   ]
 )